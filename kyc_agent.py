# --- DEBUG HELPERS (paste once per file while debugging) ---
import traceback, logging
dbg = logging.getLogger("AGENT_DBG")
dbg.setLevel(logging.INFO)

def _assert_mcp_list(agent):
    ms = getattr(agent, "mcp_servers", None)
    # If the SDK leaves this as None when absent, that's OK. We only forbid [None] etc.
    if ms is None:
        return
    if not isinstance(ms, (list, tuple)):
        raise RuntimeError(f"mcp_servers must be list|tuple, got {type(ms)}")
    bad = [i for i, s in enumerate(ms) if s is None]
    if bad:
        where = "".join(traceback.format_stack(limit=8))
        raise RuntimeError(f"mcp_servers contains None at indexes {bad}\nStack:\n{where}")

def _dump_agent_state(agent, label=""):
    tools = [getattr(t, "name", repr(t)) for t in getattr(agent, "tools", [])]
    mcp = getattr(agent, "mcp_servers", None)
    dbg.info("AGENT_STATE %s tools=%s", label, tools)
    dbg.info("AGENT_STATE %s mcp_servers=%s", label, mcp)
# --- END DEBUG HELPERS ---


import os
from agents import Agent, Runner, function_tool
from neo4j import GraphDatabase
from dotenv import load_dotenv
from schemas import (
    CustomerAccountsInput, CustomerAccountsOutput, CustomerModel, AccountModel, 
    TransactionModel, GenerateCypherRequest, SearchSqlCustomerInput, 
    IngestSqlCustomerInput, GetTransactionsForAlertInput, UpdateAlertStatusInput,
    CustomerRingsOutput, RingModel, SearchSqlCustomerByRiskInput
)
from kyc_cypher_tools import get_customer_info, find_customers_in_rings, is_customer_in_suspicious_ring, is_customer_bridge, is_customer_linked_to_hot_property, find_shared_pii_for_alert
import asyncio
from ollama import chat
import logging
from neo4j.time import DateTime, Date, Time, Duration
import json
import httpx
import sys
import functools

# Configure logging
logging.basicConfig(
    level=logging.INFO,
    format='%(asctime)s - %(name)s - %(levelname)s - %(message)s'
)
logging.getLogger("httpx").setLevel(logging.ERROR)
logger = logging.getLogger("KYC_AGENT")

# Load environment variables
load_dotenv()

# Read Neo4j environment variables into variables
NEO4J_URI = os.getenv("NEO4J_URI", "bolt://localhost:7687")
NEO4J_USER = os.getenv("NEO4J_USERNAME", "neo4j")
NEO4J_PASSWORD = os.getenv("NEO4J_PASSWORD", "password")
NEO4J_DATABASE = os.getenv("NEO4J_DATABASE", "neo4j")

# Neo4j connection setup
def get_neo4j_driver():
    return GraphDatabase.driver(NEO4J_URI, auth=(NEO4J_USER, NEO4J_PASSWORD))

# Neo4j driver
driver = get_neo4j_driver()

# Tool 1: Get Customer details and its Accounts and some recent transactions
@function_tool
def get_customer_and_accounts(input: CustomerAccountsInput, tx_limit: int = 5) -> CustomerAccountsOutput:
    """
    Get Customer details including its Accounts and some recent transactions.
    Limits the number of most recent transactions per account.
    
    Args:
        input: CustomerAccountsInput containing customer_id
        tx_limit: Maximum number of recent transactions to return per account (default: 5)
    """
    logger.info(f"TOOL: GET_CUSTOMER_AND_ACCOUNTS - {input.customer_id}")

    cypher_query = """
    MATCH (c:Customer {id: $customer_id})-[o:OWNS]->(a:Account)
    WITH c, a
    CALL (c,a) {
        MATCH (a)-[b:TO|FROM]->(t:Transaction)
        ORDER BY t.timestamp DESC
        LIMIT $tx_limit
        RETURN collect(t) as transactions
    }
    RETURN c as customer, a as account, transactions
    """
    
    # Log the Cypher query for user visibility
    print("🔍 **Cypher Query Executed:**")
    print(f"```cypher\n{cypher_query.strip()}\n```")
    print(f"**Parameters:** customer_id='{input.customer_id}', tx_limit={tx_limit}")

    with driver.session() as session:
        result = session.run(
            cypher_query,
            customer_id=input.customer_id,
            tx_limit=tx_limit
        )
        # Get the records from the result
        records = result.data()
        # Initialize lists to store the customer, accounts, and transactions
        accounts = []
        for record in records:
            customer = dict(record["customer"])
            account = dict(record["account"])
            account["transactions"] = [dict(t) for t in record["transactions"]]
            accounts.append(account)
            

        return CustomerAccountsOutput(
            customer=CustomerModel(**customer),
            accounts=[AccountModel(**a) for a in accounts]
        )
       

# Tool 2: Identify watchlisted customers in suspicious rings
@function_tool 
def find_customer_rings(max_number_rings: int = 10, customer_in_watchlist: bool = True, customer_is_pep: bool = False, customer_id: str = None) -> CustomerRingsOutput:
    """
    Detects circular transaction patterns (up to 6 hops) involving high-risk customers.
    
    Finds account cycles where the accounts are owned by customers matching specified
    risk criteria (watchlisted and/or PEP status).
    
    Args:
        max_number_rings: Maximum rings to return (default: 10)
        customer_in_watchlist: Filter for watchlisted customers (default: True)
        customer_is_pep: Filter for PEP customers (default: False)
        customer_id: Specific customer to focus on (not implemented)
    
    Returns:
        CustomerRingsOutput: Contains ring paths and associated high-risk customers
    """
    logger.info(f"TOOL: FIND_CUSTOMER_RINGS - {max_number_rings} - {customer_in_watchlist} - {customer_is_pep}")
    
    cypher_query = """
    MATCH p=(a:Account)-[:FROM|TO*6]->(a:Account)
    WITH p, [n IN nodes(p) WHERE n:Account] AS accounts
    UNWIND accounts AS acct
    MATCH (cust:Customer)-[r:OWNS]->(acct)
    WHERE cust.on_watchlist = $customer_in_watchlist AND cust.is_pep = $customer_is_pep
    WITH 
      p, 
      COLLECT(DISTINCT cust)   AS watchedCustomers,
      COLLECT(DISTINCT r)      AS watchRels
    RETURN 
      p, 
      watchedCustomers,
      watchRels
    LIMIT $max_number_rings
    """
    
    # Log the Cypher query for user visibility
    print("🔍 **Cypher Query Executed:**")
    print(f"```cypher\n{cypher_query.strip()}\n```")
    print(f"**Parameters:** max_number_rings={max_number_rings}, customer_in_watchlist={customer_in_watchlist}, customer_is_pep={customer_is_pep}")
    
    with driver.session() as session:
        result = session.run(
            cypher_query,
            max_number_rings=max_number_rings,
            customer_in_watchlist=customer_in_watchlist,
            customer_is_pep=customer_is_pep
        )
        rings = []
        for record in result:
            # Convert path to a list of node dictionaries for easier consumption
            path_nodes = [dict(node) for node in record["p"].nodes]
            watched_customers = [dict(cust) for cust in record["watchedCustomers"]]
            watch_rels = [dict(rel) for rel in record["watchRels"]]
            rings.append(RingModel(
                ring_path=path_nodes,
                watched_customers=watched_customers,
                watch_relationships=watch_rels
            ))
        
<<<<<<< HEAD
        return CustomerRingsOutput(customer_rings=rings)
=======
        return {"customer_rings": rings}

# Tool 3: Neo4j MCP server setup
neo4j_mcp_server = MCPServerStdio(
    params={
        "command": "mcp-neo4j-cypher",
        "args": [],
        "env": {
            "NEO4J_URI": NEO4J_URI,
            "NEO4J_USERNAME": NEO4J_USER,
            "NEO4J_PASSWORD": NEO4J_PASSWORD,
            "NEO4J_DATABASE": NEO4J_DATABASE,
        },
    },
    cache_tools_list=True,
    name="Neo4j MCP Server",
    client_session_timeout_seconds=20
)
>>>>>>> af245fa7

# Tool 3: Create Memory node and link it to entities
@function_tool
def create_memory(content: str, customer_ids: list[str] = [], account_ids: list[str] = [], transaction_ids: list[str] = []) -> str:
    """
    Create a Memory node and link it to specified customers, accounts, and transactions
    """
    logger.info(f"TOOL: CREATE_MEMORY - {content} - {customer_ids} - {account_ids} - {transaction_ids}")
    
    cypher_query = """
    CREATE (m:Memory {content: $content, created_at: datetime()})
    WITH m
    UNWIND $customer_ids as cid
    MATCH (c:Customer {id: cid})
    MERGE (m)-[:FOR_CUSTOMER]->(c)
    WITH m
    UNWIND $account_ids as aid
    MATCH (a:Account {id: aid})
    MERGE (m)-[:FOR_ACCOUNT]->(a)
    WITH m
    UNWIND $transaction_ids as tid
    MATCH (t:Transaction {id: tid})
    MERGE (m)-[:FOR_TRANSACTION]->(t)
    RETURN m.content as content
    """
    
    # Log the Cypher query for user visibility
    print("🔍 **Cypher Query Executed:**")
    print(f"```cypher\n{cypher_query.strip()}\n```")
    print(f"**Parameters:** content='{content}', customer_ids={customer_ids}, account_ids={account_ids}, transaction_ids={transaction_ids}")
    
    with driver.session() as session:
        result = session.run(
            cypher_query,
            content=content,
            customer_ids=customer_ids,
            account_ids=account_ids,
            transaction_ids=transaction_ids
        )
        
       
        return f"Created memory: {str(result)}"

# Tool to update alert status
@function_tool
def update_alert_status(input: UpdateAlertStatusInput) -> str:
    """
    Updates the status of a specific alert in the knowledge graph.
    Use this to reflect the progress of an investigation, for example,
    marking an alert as 'under_review' when you start looking into it,
    or 'closed' when the investigation is complete.
    """
    logger.info(f"TOOL: UPDATE_ALERT_STATUS - Alert ID: {input.alert_id}, New Status: {input.status}")
    
    cypher_query = """
    MATCH (a:Alert {id: $alert_id})
    SET a.status = $status
    RETURN a.id as alert_id, a.status as new_status
    """
    
    print("🔍 **Cypher Query Executed:**")
    print(f"```cypher\n{cypher_query.strip()}\n```")
    print(f"**Parameters:** alert_id='{input.alert_id}', status='{input.status}'")
    
    with driver.session() as session:
        result = session.run(cypher_query, alert_id=input.alert_id, status=input.status)
        record = result.single()
        if record:
            return f"Successfully updated status for alert '{record['alert_id']}' to '{record['new_status']}'."
        else:
            return f"Failed to update alert '{input.alert_id}'. It might not exist in the database."

# Tool to load customer from SQL to Neo4j
# This function is now obsolete as ingestion is handled by ingest_sql_customer_by_name
# @function_tool
# def load_sql_customer_to_neo4j(input: LoadSqlCustomerToNeo4jInput) -> str:
#     """
#     Loads a customer's data from the SQL database and ingests it into Neo4j.
#     First, it searches for the customer in the SQL database using the search-customers-by-name tool.
#     Then, it creates or updates the customer's node in Neo4j.
#     """
#     logger.info(f"TOOL: LOAD_SQL_CUSTOMER_TO_NEO4J - {input.customer_name}")

#     # This is a placeholder for how you would call the tool through the agent/runner.
#     # In a real scenario, the agent would decide to call this tool first,
#     # and then we'd get the result. For this tool, we'll simulate this process.
#     # A more advanced implementation could involve the tool_runner directly.

#     # The agent would first use the 'search-customers-by-name' tool.
#     # Let's assume the agent has run that and we have the result here.
#     # For this example, we'll just log that this is what should happen.
#     logger.info(f"Agent would now call 'search-customers-by-name' with name '{input.customer_name}' through the GenAI Toolbox MCP Server.")
#     logger.info("For this demo, we will assume the tool returns a customer and we will proceed with ingestion.")
    
#     # In a real implementation, you would get the customer data from the tool call.
#     # Here is some hardcoded example data that would be returned from the tool.
#     customer_data_from_sql = {
#         'id': '3',
#         'name': input.customer_name,
#         'email': f'{input.customer_name.lower().replace(" ", ".")}@email.com'
#     }

#     # Now, ingest this data into Neo4j
#     cypher_query = """
#     MERGE (c:Customer {id: $id})
#     ON CREATE SET c.name = $name, c.email = $email, c.source = 'sql'
#     ON MATCH SET c.name = $name, c.email = $email, c.source = 'sql'
#     RETURN c.name as name
#     """
    
#     # Log the Cypher query for user visibility
#     print("🔍 **Cypher Query Executed:**")
#     print(f"```cypher\n{cypher_query.strip()}\n```")
#     print(f"**Parameters:** id='{customer_data_from_sql['id']}', name='{customer_data_from_sql['name']}', email='{customer_data_from_sql['email']}'")
    
#     with driver.session() as session:
#         result = session.run(
#             cypher_query,
#             id=customer_data_from_sql['id'],
#             name=customer_data_from_sql['name'],
#             email=customer_data_from_sql['email']
#         )
#         record = result.single()
#         if record:
#             return f"Successfully loaded customer '{record['name']}' from SQL to Neo4j."
#         else:
#             return "Failed to load customer to Neo4j."


# Tool 5: Generate Cypher query from natural language
@function_tool
def generate_cypher(request: GenerateCypherRequest) -> str:
    """
    Generate a Cypher query from a natural language question.
    The query should be executable in a Neo4j database.
    This tool should be used when the user asks a question that cannot be answered by the other tools.
    """
    # Let's provide the schema to the model for better results
    schema = """
    Node properties are the following:
    - Customer {id: STRING, name: STRING, is_pep: BOOLEAN, on_watchlist: BOOLEAN}
    - Account {id: STRING, name: STRING}
    - Company {id: STRING, name: STRING, industry: STRING}
    - Address {id: STRING, name: STRING, city: STRING, country: STRING}
    - Device {id: STRING, name: STRING, os: STRING}
    - IP_Address {id: STRING, name: STRING}
    - Payment_Method {id: STRING, name: STRING, pm_type: STRING, card_number: STRING}
    - Transaction {id: STRING, name: STRING, amount: FLOAT, timestamp: STRING}
    - Alert {id: STRING, description: STRING, timestamp: STRING, latitude: FLOAT, longitude: FLOAT, status: STRING, related_entity_id: STRING}
    - SAR_Draft {id: STRING}
    - PhoneNumber {id: STRING, name: STRING}
    - Memory {content: STRING, created_at: DATETIME}

    The relationships are the following:
    - (:Customer)-[:OWNS]->(:Account)
    - (:Customer)-[:EMPLOYED_BY]->(:Company)
    - (:Customer)-[:LIVES_AT]->(:Address)
    - (:Customer)-[:USES_DEVICE]->(:Device)
    - (:Device)-[:ASSOCIATED_WITH]->(:IP_Address)
    - (:Customer)-[:HAS_METHOD]->(:Payment_Method)
    - (:Account)-[:FROM]->(:Transaction)-[:TO]->(:Account)
    - (:Customer)-[:HAS_PHONE]->(:PhoneNumber)
    - (:Customer)-[:HAS_ALERT]->(:Alert)
    - (:Memory)-[:FOR_CUSTOMER]->(:Customer)
    - (:Memory)-[:FOR_ACCOUNT]->(:Account)
    - (:Memory)-[:FOR_TRANSACTION]->(:Transaction)
    """
    
    USER_INSTRUCTION = f"""
    You are an expert Neo4j Cypher query writer. 
    Your task is to write a Cypher query for a given question based *strictly* on the provided schema and tools. 
    You must not use any node labels or relationship types that are not in the schema or tools calls.
   

    **CRITICAL RULES:**
    1.  **Use ONLY the provided schema and tools.** Do not invent, assume, or use any node labels, relationship types, or properties that are not explicitly listed in the schema or tools calls.
    2.  **Pay close attention to property keys.** For example, the `Alert` node has an `id` property, not `alert_id`. The `Customer` node has an `id` property, not `customer_id`. You MUST use `id`.
    3.  **Relationships have direction.** For example, `(:Customer)-[:HAS_ALERT]->(:Alert)`. To find the customer for an alert, you must traverse the relationship backwards, like `(a:Alert)<-[:HAS_ALERT]-(c:Customer)`.

    **SCHEMA:**
    ---
    {schema}
    ---

    **EXAMPLE:**
    *   **Question:** "Find the customer for ALERT_0007"
    *   **Correct Cypher Query:** `MATCH (a:Alert {{id: 'ALERT_0007'}})<-[:HAS_ALERT]-(c:Customer) RETURN c`

    **USER QUESTION:**
    {request.question}

    Write the Cypher query below:
    """
    
    logger.info(f"TOOL: GENERATE_CYPHER - INPUT - {request.question}")

    user_message = USER_INSTRUCTION
    try:
        # Generate Cypher query using the text2cypher model
        model: str = "ed-neo4j/t2c-gemma3-4b-it-q8_0-35k"
        response = chat(
            model=model,
            messages=[{"role": "user", "content": user_message}]
        )
        generated_cypher = response['message']['content']
        # Replace \n with new line
        generated_cypher = generated_cypher.replace("\\n", "\n")

        print(f"GENERATED CYPHER: - OUTPUT - {generated_cypher}")
        return generated_cypher
        
    except Exception as e:
        logger.error(f"Failed to generate Cypher using Ollama: {str(e)}")
        # Return a basic fallback query
        fallback_query = f"// Could not generate Cypher query. Ollama model '{model}' may not be available.\n// Original question: {request.question}\n// Please ensure Ollama is running and the model is installed."
        return fallback_query

# Helper to serialize Neo4j types for JSON conversion
def neo4j_serializer(obj):
    if isinstance(obj, (DateTime, Date, Time)):
        return obj.isoformat()
    if isinstance(obj, Duration):
        return str(obj)
    # This is a simple way to handle nodes and relationships; you might want more complex serialization
    if hasattr(obj, 'properties'):
        return dict(obj.properties)
    if isinstance(obj, dict):
        # The record.data() returns a dict, we need to serialize its values
        return {k: neo4j_serializer(v) for k, v in obj.items()}
    if isinstance(obj, list):
        return [neo4j_serializer(i) for i in obj]
    return obj

@function_tool
def execute_cypher(query: str) -> str:
    """
    Execute a given Cypher query against the Neo4j database.
    This tool should be used to run queries generated by 'generate_cypher' or for direct data retrieval.
    Returns the query result as a JSON string.
    """
    logger.info(f"TOOL: EXECUTE_CYPHER - Query: {query}")
    try:
        with driver.session() as session:
            result = session.run(query)
            # result.data() gives a list of dictionaries
            records = result.data()
            
            # Serialize the records to handle Neo4j specific types
            serialized_records = neo4j_serializer(records)
            
            # Log the query for user visibility
            print("✅ **Cypher Query Executed:**")
            print(f"```cypher\n{query.strip()}\n```")
            
            if not serialized_records:
                return "Query executed successfully, but returned no results."

            return json.dumps(serialized_records, indent=2)
    except Exception as e:
        logger.error(f"Failed to execute Cypher query: {str(e)}")
        error_message = f"Error executing query: {str(e)}"
        print(f"❌ **Cypher Execution Failed:**\n{error_message}")
        return error_message
        
# Agent initialization and cleanup
async def init_agent(use_genai_toolbox: bool = False, genai_toolbox_conn=None):
    # This will use only the local tools which should be sufficient for basic functionality
    logger.info(f"Initializing KYC agent with GenAI Toolbox enabled: {use_genai_toolbox}")
    
    base_instructions = """You are an expert KYC analyst. Your primary goal is to investigate alerts and answer questions by retrieving and analyzing data from multiple sources.

    **CRITICAL INSTRUCTIONS:**
    1.  **Be thorough and query all sources.** When asked for customer information, you MUST always query both the Neo4j knowledge graph (using tools like `get_customer_info`) AND the external SQL database (using tools like `search_sql_customer_by_name` or `search_sql_customer_by_risk_score`, if available).
    2.  **Compare and present findings.** After querying both sources, you must present a combined view of the data. Clearly state which information came from which source (e.g., "From the Graph, I found...", "From the SQL DB, I found...").
    3.  **Prioritize High-Level Tools:** Before generating custom Cypher, you MUST check if any of the following specific tools can directly answer the user's question. This is more efficient and reliable.
        - `get_customer_and_accounts`: For customer details, accounts, and recent transactions.
        - `find_customer_rings`: For finding customers in suspicious transaction rings.
        - `is_customer_in_suspicious_ring`: To check if a specific customer is in a ring.
        - `is_customer_bridge`: To check if a customer is employed by multiple companies.
        - `is_customer_linked_to_hot_property`: To check if a customer is linked to a high-risk address.
        - `get_customer_info`: For basic customer and account details from the graph.
        - `find_shared_pii_for_alert`: To check for pre-existing PII links (phone, address, device) between customers associated with an alert.
        - `search_sql_customer_by_risk_score`: Search for customers by risk score in the external SQL database.
    4.  **Use Custom Cypher as a Last Resort:** Only if no specific tool can answer the question, you must follow this two-step process:
        a. First, use the `generate_cypher` tool to create a Cypher query.
        b. Second, use the `execute_cypher` tool to run the query you just generated.
    5.  **Be proactive.** Do not ask for permission to run tools. Formulate a plan, execute the necessary tools, and present your findings directly.
    6.  **Summarize your findings.** After executing tools, present the results to the user in a clear, summarized format. Always include the Cypher queries you ran in formatted code blocks.

    **Available tools:**
    - get_customer_and_accounts: Get customer details and their accounts with recent transactions from the graph.
    - find_customer_rings: Find suspicious circular transaction patterns involving high-risk customers.
    - create_memory: Create memory nodes to store analysis findings.
    - load_sql_customer_to_neo4j: Load customer data from an external SQL source.
    - update_alert_status: Update the status of an alert (e.g., 'new', 'under_review', 'closed').
    - get_customer_info: Get detailed information for a specific customer.
    - is_customer_in_suspicious_ring: Check if a customer is part of a transaction ring.
    - is_customer_bridge: Check if a customer is employed by multiple companies.
    - is_customer_linked_to_hot_property: Check if a customer is linked to a high-risk address.
    - find_shared_pii_for_alert: Check for shared PII between customers on an alert.
    - generate_cypher: **(Step 1 for custom questions)** Generate a Cypher query from a natural language question.
    - execute_cypher: **(Step 2 for custom questions)** Execute a Cypher query to get data from the database."""

    tools = [
        get_customer_and_accounts, 
        find_customer_rings, 
        create_memory, 
        generate_cypher, 
        update_alert_status,
        get_customer_info,
        is_customer_in_suspicious_ring,
        is_customer_bridge,
        is_customer_linked_to_hot_property,
        find_shared_pii_for_alert,
        execute_cypher
    ]

    # Conditionally add the new tool and update instructions
    if use_genai_toolbox and genai_toolbox_conn:
        
        @function_tool
        def search_sql_customer_by_name(input: SearchSqlCustomerInput) -> str:
            """
            Search for customers by name in the external SQL database using the GenAI Toolbox connection.
            Use this tool to find customer information that might not be in the graph database.
            """
            logger.info(f"TOOL: SEARCH_SQL_CUSTOMER_BY_NAME - Name: {input.name}")
            
            conn = genai_toolbox_conn
            if conn is None:
                return "Error: GenAI Toolbox connection is not available."

            try:
                result = conn.call_tool(tool_name="search-customers-by-name", args={"name": input.name})
                
                # Check if the tool call was successful and returned data
                if result and "data" in result:
                    data = result["data"]
                    if data:
                        print(f"✅ **MCP Response:**")
                        print(f"```json\n{json.dumps(data, indent=2)}\n```")
                        # Persist latest SQL result for the Streamlit UI to render
                        try:
                            import streamlit as st  # type: ignore
                            st.session_state["last_sql_result"] = data
                            st.session_state["last_sql_tool"] = "search-customers-by-name"
                        except Exception:
                            pass
                        return f"Successfully found customer data in the SQL database: {json.dumps(data, indent=2)}"
                    else:
                        return "No customers found with that name in the SQL database."
                # Handle cases where the tool returns an error
                elif result and "error" in result:
                    return f"Error from GenAI Toolbox: {result['error']}"
                # Handle unexpected response formats
                else:
                    return f"Received an unexpected response from the GenAI Toolbox: {result}"
                    
            except Exception as e:
                error_msg = f"An unexpected error occurred while querying the SQL database: {e}"
                logger.error(error_msg)
                return error_msg

        @function_tool
        def search_sql_customer_by_risk_score(input: SearchSqlCustomerByRiskInput) -> str:
            """
            Search for customers by risk score in the external SQL database.
            """
            logger.info(f"TOOL: SEARCH_SQL_CUSTOMER_BY_RISK_SCORE - Score: {input.risk_score}")
            
            conn = genai_toolbox_conn
            if conn is None:
                return "Error: GenAI Toolbox connection is not available."

            try:
                result = conn.call_tool(tool_name="search-customers-by-risk-score", args={"risk_score": input.risk_score})
                
                if result and "data" in result:
                    data = result["data"]
                    if data:
                        print(f"✅ **MCP Response:**")
                        print(f"```json\n{json.dumps(data, indent=2)}\n```")
                        # Persist latest SQL result for the Streamlit UI to render
                        try:
                            import streamlit as st  # type: ignore
                            st.session_state["last_sql_result"] = data
                            st.session_state["last_sql_tool"] = "search-customers-by-risk-score"
                        except Exception:
                            pass
                        return f"Successfully found customers with risk score >= {input.risk_score}: {json.dumps(data, indent=2)}"
                    else:
                        return f"No customers found with risk score >= {input.risk_score} in the SQL database."
                elif result and "error" in result:
                    return f"Error from GenAI Toolbox: {result['error']}"
                else:
                    return f"Received an unexpected response from the GenAI Toolbox: {result}"
            except Exception as e:
                error_msg = f"An unexpected error occurred while querying the SQL database: {e}"
                logger.error(error_msg)
                return error_msg

        tools.append(search_sql_customer_by_name)
        tools.append(search_sql_customer_by_risk_score)
        instructions = base_instructions + "\n    - search_sql_customer_by_name: Search for customers by name in the external SQL database."
        logger.info("GenAI Toolbox (PostgreSQL) tool has been enabled.")
    else:
        instructions = base_instructions

    kyc_agent = Agent(
        name="KYC Analyst",
        instructions=instructions,
        tools=tools
    )
    _assert_mcp_list(kyc_agent)
    _dump_agent_state(kyc_agent, label="post-construct")
    return kyc_agent


async def run_agent(agent: Agent, query: str, conversation_history: list):
    if agent is None:
        raise RuntimeError("run_agent() received agent=None")
    _dump_agent_state(agent, label="pre-run")
    result = await Runner.run(
        agent, 
        conversation_history + [{"role": "user", "content": query}]
    )
    return result.final_output

async def cleanup_agent():
    driver.close()

# The CLI part is removed, and will be replaced by Streamlit integration.
# async def main():
#    ... (old CLI code) ...
#
# if __name__ == "__main__":
#    ... (old CLI code) ... 
        <|MERGE_RESOLUTION|>--- conflicted
+++ resolved
@@ -24,24 +24,28 @@
 
 
 import os
-from agents import Agent, Runner, function_tool
-from neo4j import GraphDatabase
-from dotenv import load_dotenv
-from schemas import (
-    CustomerAccountsInput, CustomerAccountsOutput, CustomerModel, AccountModel, 
-    TransactionModel, GenerateCypherRequest, SearchSqlCustomerInput, 
-    IngestSqlCustomerInput, GetTransactionsForAlertInput, UpdateAlertStatusInput,
-    CustomerRingsOutput, RingModel, SearchSqlCustomerByRiskInput
-)
-from kyc_cypher_tools import get_customer_info, find_customers_in_rings, is_customer_in_suspicious_ring, is_customer_bridge, is_customer_linked_to_hot_property, find_shared_pii_for_alert
 import asyncio
-from ollama import chat
-import logging
-from neo4j.time import DateTime, Date, Time, Duration
 import json
 import httpx
 import sys
 import functools
+import logging
+from dotenv import load_dotenv
+from neo4j import GraphDatabase
+from neo4j.time import DateTime, Date, Time, Duration
+from ollama import chat
+
+from agents import Agent, Runner, function_tool
+from schemas import (
+    CustomerAccountsInput, CustomerAccountsOutput, CustomerModel, AccountModel,
+    TransactionModel, GenerateCypherRequest, SearchSqlCustomerInput,
+    IngestSqlCustomerInput, GetTransactionsForAlertInput, UpdateAlertStatusInput,
+    CustomerRingsOutput, RingModel, SearchSqlCustomerByRiskInput
+)
+from kyc_cypher_tools import (
+    get_customer_info, find_customers_in_rings, is_customer_in_suspicious_ring,
+    is_customer_bridge, is_customer_linked_to_hot_property, find_shared_pii_for_alert
+)
 
 # Configure logging
 logging.basicConfig(
@@ -54,7 +58,7 @@
 # Load environment variables
 load_dotenv()
 
-# Read Neo4j environment variables into variables
+# Read Neo4j environment variables
 NEO4J_URI = os.getenv("NEO4J_URI", "bolt://localhost:7687")
 NEO4J_USER = os.getenv("NEO4J_USERNAME", "neo4j")
 NEO4J_PASSWORD = os.getenv("NEO4J_PASSWORD", "password")
@@ -64,7 +68,6 @@
 def get_neo4j_driver():
     return GraphDatabase.driver(NEO4J_URI, auth=(NEO4J_USER, NEO4J_PASSWORD))
 
-# Neo4j driver
 driver = get_neo4j_driver()
 
 # Tool 1: Get Customer details and its Accounts and some recent transactions
@@ -73,10 +76,6 @@
     """
     Get Customer details including its Accounts and some recent transactions.
     Limits the number of most recent transactions per account.
-    
-    Args:
-        input: CustomerAccountsInput containing customer_id
-        tx_limit: Maximum number of recent transactions to return per account (default: 5)
     """
     logger.info(f"TOOL: GET_CUSTOMER_AND_ACCOUNTS - {input.customer_id}")
 
@@ -91,8 +90,7 @@
     }
     RETURN c as customer, a as account, transactions
     """
-    
-    # Log the Cypher query for user visibility
+
     print("🔍 **Cypher Query Executed:**")
     print(f"```cypher\n{cypher_query.strip()}\n```")
     print(f"**Parameters:** customer_id='{input.customer_id}', tx_limit={tx_limit}")
@@ -103,43 +101,27 @@
             customer_id=input.customer_id,
             tx_limit=tx_limit
         )
-        # Get the records from the result
         records = result.data()
-        # Initialize lists to store the customer, accounts, and transactions
         accounts = []
         for record in records:
             customer = dict(record["customer"])
             account = dict(record["account"])
             account["transactions"] = [dict(t) for t in record["transactions"]]
             accounts.append(account)
-            
 
         return CustomerAccountsOutput(
             customer=CustomerModel(**customer),
             accounts=[AccountModel(**a) for a in accounts]
         )
-       
 
 # Tool 2: Identify watchlisted customers in suspicious rings
-@function_tool 
+@function_tool
 def find_customer_rings(max_number_rings: int = 10, customer_in_watchlist: bool = True, customer_is_pep: bool = False, customer_id: str = None) -> CustomerRingsOutput:
     """
-    Detects circular transaction patterns (up to 6 hops) involving high-risk customers.
-    
-    Finds account cycles where the accounts are owned by customers matching specified
-    risk criteria (watchlisted and/or PEP status).
-    
-    Args:
-        max_number_rings: Maximum rings to return (default: 10)
-        customer_in_watchlist: Filter for watchlisted customers (default: True)
-        customer_is_pep: Filter for PEP customers (default: False)
-        customer_id: Specific customer to focus on (not implemented)
-    
-    Returns:
-        CustomerRingsOutput: Contains ring paths and associated high-risk customers
+    Detect circular transaction patterns (up to 6 hops) involving high-risk customers.
     """
     logger.info(f"TOOL: FIND_CUSTOMER_RINGS - {max_number_rings} - {customer_in_watchlist} - {customer_is_pep}")
-    
+
     cypher_query = """
     MATCH p=(a:Account)-[:FROM|TO*6]->(a:Account)
     WITH p, [n IN nodes(p) WHERE n:Account] AS accounts
@@ -156,12 +138,11 @@
       watchRels
     LIMIT $max_number_rings
     """
-    
-    # Log the Cypher query for user visibility
+
     print("🔍 **Cypher Query Executed:**")
     print(f"```cypher\n{cypher_query.strip()}\n```")
     print(f"**Parameters:** max_number_rings={max_number_rings}, customer_in_watchlist={customer_in_watchlist}, customer_is_pep={customer_is_pep}")
-    
+
     with driver.session() as session:
         result = session.run(
             cypher_query,
@@ -171,7 +152,6 @@
         )
         rings = []
         for record in result:
-            # Convert path to a list of node dictionaries for easier consumption
             path_nodes = [dict(node) for node in record["p"].nodes]
             watched_customers = [dict(cust) for cust in record["watchedCustomers"]]
             watch_rels = [dict(rel) for rel in record["watchRels"]]
@@ -180,29 +160,8 @@
                 watched_customers=watched_customers,
                 watch_relationships=watch_rels
             ))
-        
-<<<<<<< HEAD
+
         return CustomerRingsOutput(customer_rings=rings)
-=======
-        return {"customer_rings": rings}
-
-# Tool 3: Neo4j MCP server setup
-neo4j_mcp_server = MCPServerStdio(
-    params={
-        "command": "mcp-neo4j-cypher",
-        "args": [],
-        "env": {
-            "NEO4J_URI": NEO4J_URI,
-            "NEO4J_USERNAME": NEO4J_USER,
-            "NEO4J_PASSWORD": NEO4J_PASSWORD,
-            "NEO4J_DATABASE": NEO4J_DATABASE,
-        },
-    },
-    cache_tools_list=True,
-    name="Neo4j MCP Server",
-    client_session_timeout_seconds=20
-)
->>>>>>> af245fa7
 
 # Tool 3: Create Memory node and link it to entities
 @function_tool
@@ -211,7 +170,7 @@
     Create a Memory node and link it to specified customers, accounts, and transactions
     """
     logger.info(f"TOOL: CREATE_MEMORY - {content} - {customer_ids} - {account_ids} - {transaction_ids}")
-    
+
     cypher_query = """
     CREATE (m:Memory {content: $content, created_at: datetime()})
     WITH m
@@ -228,12 +187,11 @@
     MERGE (m)-[:FOR_TRANSACTION]->(t)
     RETURN m.content as content
     """
-    
-    # Log the Cypher query for user visibility
+
     print("🔍 **Cypher Query Executed:**")
     print(f"```cypher\n{cypher_query.strip()}\n```")
     print(f"**Parameters:** content='{content}', customer_ids={customer_ids}, account_ids={account_ids}, transaction_ids={transaction_ids}")
-    
+
     with driver.session() as session:
         result = session.run(
             cypher_query,
@@ -242,31 +200,26 @@
             account_ids=account_ids,
             transaction_ids=transaction_ids
         )
-        
-       
         return f"Created memory: {str(result)}"
 
-# Tool to update alert status
+# Tool 4: Update alert status
 @function_tool
 def update_alert_status(input: UpdateAlertStatusInput) -> str:
     """
     Updates the status of a specific alert in the knowledge graph.
-    Use this to reflect the progress of an investigation, for example,
-    marking an alert as 'under_review' when you start looking into it,
-    or 'closed' when the investigation is complete.
     """
     logger.info(f"TOOL: UPDATE_ALERT_STATUS - Alert ID: {input.alert_id}, New Status: {input.status}")
-    
+
     cypher_query = """
     MATCH (a:Alert {id: $alert_id})
     SET a.status = $status
     RETURN a.id as alert_id, a.status as new_status
     """
-    
+
     print("🔍 **Cypher Query Executed:**")
     print(f"```cypher\n{cypher_query.strip()}\n```")
     print(f"**Parameters:** alert_id='{input.alert_id}', status='{input.status}'")
-    
+
     with driver.session() as session:
         result = session.run(cypher_query, alert_id=input.alert_id, status=input.status)
         record = result.single()
@@ -275,72 +228,12 @@
         else:
             return f"Failed to update alert '{input.alert_id}'. It might not exist in the database."
 
-# Tool to load customer from SQL to Neo4j
-# This function is now obsolete as ingestion is handled by ingest_sql_customer_by_name
-# @function_tool
-# def load_sql_customer_to_neo4j(input: LoadSqlCustomerToNeo4jInput) -> str:
-#     """
-#     Loads a customer's data from the SQL database and ingests it into Neo4j.
-#     First, it searches for the customer in the SQL database using the search-customers-by-name tool.
-#     Then, it creates or updates the customer's node in Neo4j.
-#     """
-#     logger.info(f"TOOL: LOAD_SQL_CUSTOMER_TO_NEO4J - {input.customer_name}")
-
-#     # This is a placeholder for how you would call the tool through the agent/runner.
-#     # In a real scenario, the agent would decide to call this tool first,
-#     # and then we'd get the result. For this tool, we'll simulate this process.
-#     # A more advanced implementation could involve the tool_runner directly.
-
-#     # The agent would first use the 'search-customers-by-name' tool.
-#     # Let's assume the agent has run that and we have the result here.
-#     # For this example, we'll just log that this is what should happen.
-#     logger.info(f"Agent would now call 'search-customers-by-name' with name '{input.customer_name}' through the GenAI Toolbox MCP Server.")
-#     logger.info("For this demo, we will assume the tool returns a customer and we will proceed with ingestion.")
-    
-#     # In a real implementation, you would get the customer data from the tool call.
-#     # Here is some hardcoded example data that would be returned from the tool.
-#     customer_data_from_sql = {
-#         'id': '3',
-#         'name': input.customer_name,
-#         'email': f'{input.customer_name.lower().replace(" ", ".")}@email.com'
-#     }
-
-#     # Now, ingest this data into Neo4j
-#     cypher_query = """
-#     MERGE (c:Customer {id: $id})
-#     ON CREATE SET c.name = $name, c.email = $email, c.source = 'sql'
-#     ON MATCH SET c.name = $name, c.email = $email, c.source = 'sql'
-#     RETURN c.name as name
-#     """
-    
-#     # Log the Cypher query for user visibility
-#     print("🔍 **Cypher Query Executed:**")
-#     print(f"```cypher\n{cypher_query.strip()}\n```")
-#     print(f"**Parameters:** id='{customer_data_from_sql['id']}', name='{customer_data_from_sql['name']}', email='{customer_data_from_sql['email']}'")
-    
-#     with driver.session() as session:
-#         result = session.run(
-#             cypher_query,
-#             id=customer_data_from_sql['id'],
-#             name=customer_data_from_sql['name'],
-#             email=customer_data_from_sql['email']
-#         )
-#         record = result.single()
-#         if record:
-#             return f"Successfully loaded customer '{record['name']}' from SQL to Neo4j."
-#         else:
-#             return "Failed to load customer to Neo4j."
-
-
 # Tool 5: Generate Cypher query from natural language
 @function_tool
 def generate_cypher(request: GenerateCypherRequest) -> str:
     """
     Generate a Cypher query from a natural language question.
-    The query should be executable in a Neo4j database.
-    This tool should be used when the user asks a question that cannot be answered by the other tools.
-    """
-    # Let's provide the schema to the model for better results
+    """
     schema = """
     Node properties are the following:
     - Customer {id: STRING, name: STRING, is_pep: BOOLEAN, on_watchlist: BOOLEAN}
@@ -370,54 +263,40 @@
     - (:Memory)-[:FOR_ACCOUNT]->(:Account)
     - (:Memory)-[:FOR_TRANSACTION]->(:Transaction)
     """
-    
+
     USER_INSTRUCTION = f"""
-    You are an expert Neo4j Cypher query writer. 
-    Your task is to write a Cypher query for a given question based *strictly* on the provided schema and tools. 
-    You must not use any node labels or relationship types that are not in the schema or tools calls.
-   
-
-    **CRITICAL RULES:**
-    1.  **Use ONLY the provided schema and tools.** Do not invent, assume, or use any node labels, relationship types, or properties that are not explicitly listed in the schema or tools calls.
-    2.  **Pay close attention to property keys.** For example, the `Alert` node has an `id` property, not `alert_id`. The `Customer` node has an `id` property, not `customer_id`. You MUST use `id`.
-    3.  **Relationships have direction.** For example, `(:Customer)-[:HAS_ALERT]->(:Alert)`. To find the customer for an alert, you must traverse the relationship backwards, like `(a:Alert)<-[:HAS_ALERT]-(c:Customer)`.
-
-    **SCHEMA:**
+    You are an expert Neo4j Cypher query writer.
+    Use ONLY the provided schema. Pay attention to property keys and relationship directions.
+
+    SCHEMA:
     ---
     {schema}
     ---
 
-    **EXAMPLE:**
-    *   **Question:** "Find the customer for ALERT_0007"
-    *   **Correct Cypher Query:** `MATCH (a:Alert {{id: 'ALERT_0007'}})<-[:HAS_ALERT]-(c:Customer) RETURN c`
-
-    **USER QUESTION:**
+    USER QUESTION:
     {request.question}
 
-    Write the Cypher query below:
-    """
-    
+    Write only the Cypher query:
+    """
+
     logger.info(f"TOOL: GENERATE_CYPHER - INPUT - {request.question}")
 
-    user_message = USER_INSTRUCTION
     try:
-        # Generate Cypher query using the text2cypher model
         model: str = "ed-neo4j/t2c-gemma3-4b-it-q8_0-35k"
         response = chat(
             model=model,
-            messages=[{"role": "user", "content": user_message}]
-        )
-        generated_cypher = response['message']['content']
-        # Replace \n with new line
-        generated_cypher = generated_cypher.replace("\\n", "\n")
-
+            messages=[{"role": "user", "content": USER_INSTRUCTION}]
+        )
+        generated_cypher = response['message']['content'].replace("\\n", "\n")
         print(f"GENERATED CYPHER: - OUTPUT - {generated_cypher}")
         return generated_cypher
-        
     except Exception as e:
         logger.error(f"Failed to generate Cypher using Ollama: {str(e)}")
-        # Return a basic fallback query
-        fallback_query = f"// Could not generate Cypher query. Ollama model '{model}' may not be available.\n// Original question: {request.question}\n// Please ensure Ollama is running and the model is installed."
+        fallback_query = (
+            f"// Could not generate Cypher query. Ollama model may not be available.\n"
+            f"// Original question: {request.question}\n"
+            f"// Please ensure Ollama is running and the model is installed."
+        )
         return fallback_query
 
 # Helper to serialize Neo4j types for JSON conversion
@@ -426,11 +305,9 @@
         return obj.isoformat()
     if isinstance(obj, Duration):
         return str(obj)
-    # This is a simple way to handle nodes and relationships; you might want more complex serialization
     if hasattr(obj, 'properties'):
         return dict(obj.properties)
     if isinstance(obj, dict):
-        # The record.data() returns a dict, we need to serialize its values
         return {k: neo4j_serializer(v) for k, v in obj.items()}
     if isinstance(obj, list):
         return [neo4j_serializer(i) for i in obj]
@@ -440,23 +317,18 @@
 def execute_cypher(query: str) -> str:
     """
     Execute a given Cypher query against the Neo4j database.
-    This tool should be used to run queries generated by 'generate_cypher' or for direct data retrieval.
-    Returns the query result as a JSON string.
+    Returns the result as a JSON string or a status message.
     """
     logger.info(f"TOOL: EXECUTE_CYPHER - Query: {query}")
     try:
         with driver.session() as session:
             result = session.run(query)
-            # result.data() gives a list of dictionaries
             records = result.data()
-            
-            # Serialize the records to handle Neo4j specific types
             serialized_records = neo4j_serializer(records)
-            
-            # Log the query for user visibility
+
             print("✅ **Cypher Query Executed:**")
             print(f"```cypher\n{query.strip()}\n```")
-            
+
             if not serialized_records:
                 return "Query executed successfully, but returned no results."
 
@@ -466,85 +338,47 @@
         error_message = f"Error executing query: {str(e)}"
         print(f"❌ **Cypher Execution Failed:**\n{error_message}")
         return error_message
-        
+
 # Agent initialization and cleanup
 async def init_agent(use_genai_toolbox: bool = False, genai_toolbox_conn=None):
-    # This will use only the local tools which should be sufficient for basic functionality
     logger.info(f"Initializing KYC agent with GenAI Toolbox enabled: {use_genai_toolbox}")
-    
+
     base_instructions = """You are an expert KYC analyst. Your primary goal is to investigate alerts and answer questions by retrieving and analyzing data from multiple sources.
 
-    **CRITICAL INSTRUCTIONS:**
-    1.  **Be thorough and query all sources.** When asked for customer information, you MUST always query both the Neo4j knowledge graph (using tools like `get_customer_info`) AND the external SQL database (using tools like `search_sql_customer_by_name` or `search_sql_customer_by_risk_score`, if available).
-    2.  **Compare and present findings.** After querying both sources, you must present a combined view of the data. Clearly state which information came from which source (e.g., "From the Graph, I found...", "From the SQL DB, I found...").
-    3.  **Prioritize High-Level Tools:** Before generating custom Cypher, you MUST check if any of the following specific tools can directly answer the user's question. This is more efficient and reliable.
-        - `get_customer_and_accounts`: For customer details, accounts, and recent transactions.
-        - `find_customer_rings`: For finding customers in suspicious transaction rings.
-        - `is_customer_in_suspicious_ring`: To check if a specific customer is in a ring.
-        - `is_customer_bridge`: To check if a customer is employed by multiple companies.
-        - `is_customer_linked_to_hot_property`: To check if a customer is linked to a high-risk address.
-        - `get_customer_info`: For basic customer and account details from the graph.
-        - `find_shared_pii_for_alert`: To check for pre-existing PII links (phone, address, device) between customers associated with an alert.
-        - `search_sql_customer_by_risk_score`: Search for customers by risk score in the external SQL database.
-    4.  **Use Custom Cypher as a Last Resort:** Only if no specific tool can answer the question, you must follow this two-step process:
-        a. First, use the `generate_cypher` tool to create a Cypher query.
-        b. Second, use the `execute_cypher` tool to run the query you just generated.
-    5.  **Be proactive.** Do not ask for permission to run tools. Formulate a plan, execute the necessary tools, and present your findings directly.
-    6.  **Summarize your findings.** After executing tools, present the results to the user in a clear, summarized format. Always include the Cypher queries you ran in formatted code blocks.
-
-    **Available tools:**
-    - get_customer_and_accounts: Get customer details and their accounts with recent transactions from the graph.
-    - find_customer_rings: Find suspicious circular transaction patterns involving high-risk customers.
-    - create_memory: Create memory nodes to store analysis findings.
-    - load_sql_customer_to_neo4j: Load customer data from an external SQL source.
-    - update_alert_status: Update the status of an alert (e.g., 'new', 'under_review', 'closed').
-    - get_customer_info: Get detailed information for a specific customer.
-    - is_customer_in_suspicious_ring: Check if a customer is part of a transaction ring.
-    - is_customer_bridge: Check if a customer is employed by multiple companies.
-    - is_customer_linked_to_hot_property: Check if a customer is linked to a high-risk address.
-    - find_shared_pii_for_alert: Check for shared PII between customers on an alert.
-    - generate_cypher: **(Step 1 for custom questions)** Generate a Cypher query from a natural language question.
-    - execute_cypher: **(Step 2 for custom questions)** Execute a Cypher query to get data from the database."""
+    CRITICAL INSTRUCTIONS:
+    1. Be thorough and query all sources when relevant.
+    2. Compare and present findings with source attribution.
+    3. Prefer high-level tools first; fall back to generate_cypher + execute_cypher last.
+    4. Be proactive and summarize results with queries shown."""
 
     tools = [
-        get_customer_and_accounts, 
-        find_customer_rings, 
-        create_memory, 
-        generate_cypher, 
+        get_customer_and_accounts,
+        find_customer_rings,
+        create_memory,
+        generate_cypher,
         update_alert_status,
         get_customer_info,
         is_customer_in_suspicious_ring,
         is_customer_bridge,
         is_customer_linked_to_hot_property,
         find_shared_pii_for_alert,
-        execute_cypher
+        execute_cypher,
     ]
 
-    # Conditionally add the new tool and update instructions
     if use_genai_toolbox and genai_toolbox_conn:
-        
         @function_tool
         def search_sql_customer_by_name(input: SearchSqlCustomerInput) -> str:
-            """
-            Search for customers by name in the external SQL database using the GenAI Toolbox connection.
-            Use this tool to find customer information that might not be in the graph database.
-            """
             logger.info(f"TOOL: SEARCH_SQL_CUSTOMER_BY_NAME - Name: {input.name}")
-            
             conn = genai_toolbox_conn
             if conn is None:
                 return "Error: GenAI Toolbox connection is not available."
-
             try:
                 result = conn.call_tool(tool_name="search-customers-by-name", args={"name": input.name})
-                
-                # Check if the tool call was successful and returned data
                 if result and "data" in result:
                     data = result["data"]
                     if data:
-                        print(f"✅ **MCP Response:**")
+                        print("✅ **MCP Response:**")
                         print(f"```json\n{json.dumps(data, indent=2)}\n```")
-                        # Persist latest SQL result for the Streamlit UI to render
                         try:
                             import streamlit as st  # type: ignore
                             st.session_state["last_sql_result"] = data
@@ -552,40 +386,28 @@
                         except Exception:
                             pass
                         return f"Successfully found customer data in the SQL database: {json.dumps(data, indent=2)}"
-                    else:
-                        return "No customers found with that name in the SQL database."
-                # Handle cases where the tool returns an error
+                    return "No customers found with that name in the SQL database."
                 elif result and "error" in result:
                     return f"Error from GenAI Toolbox: {result['error']}"
-                # Handle unexpected response formats
-                else:
-                    return f"Received an unexpected response from the GenAI Toolbox: {result}"
-                    
+                return f"Received an unexpected response from the GenAI Toolbox: {result}"
             except Exception as e:
-                error_msg = f"An unexpected error occurred while querying the SQL database: {e}"
-                logger.error(error_msg)
-                return error_msg
+                msg = f"An unexpected error occurred while querying the SQL database: {e}"
+                logger.error(msg)
+                return msg
 
         @function_tool
         def search_sql_customer_by_risk_score(input: SearchSqlCustomerByRiskInput) -> str:
-            """
-            Search for customers by risk score in the external SQL database.
-            """
             logger.info(f"TOOL: SEARCH_SQL_CUSTOMER_BY_RISK_SCORE - Score: {input.risk_score}")
-            
             conn = genai_toolbox_conn
             if conn is None:
                 return "Error: GenAI Toolbox connection is not available."
-
             try:
                 result = conn.call_tool(tool_name="search-customers-by-risk-score", args={"risk_score": input.risk_score})
-                
                 if result and "data" in result:
                     data = result["data"]
                     if data:
-                        print(f"✅ **MCP Response:**")
+                        print("✅ **MCP Response:**")
                         print(f"```json\n{json.dumps(data, indent=2)}\n```")
-                        # Persist latest SQL result for the Streamlit UI to render
                         try:
                             import streamlit as st  # type: ignore
                             st.session_state["last_sql_result"] = data
@@ -593,20 +415,18 @@
                         except Exception:
                             pass
                         return f"Successfully found customers with risk score >= {input.risk_score}: {json.dumps(data, indent=2)}"
-                    else:
-                        return f"No customers found with risk score >= {input.risk_score} in the SQL database."
+                    return f"No customers found with risk score >= {input.risk_score} in the SQL database."
                 elif result and "error" in result:
                     return f"Error from GenAI Toolbox: {result['error']}"
-                else:
-                    return f"Received an unexpected response from the GenAI Toolbox: {result}"
+                return f"Received an unexpected response from the GenAI Toolbox: {result}"
             except Exception as e:
-                error_msg = f"An unexpected error occurred while querying the SQL database: {e}"
-                logger.error(error_msg)
-                return error_msg
+                msg = f"An unexpected error occurred while querying the SQL database: {e}"
+                logger.error(msg)
+                return msg
 
         tools.append(search_sql_customer_by_name)
         tools.append(search_sql_customer_by_risk_score)
-        instructions = base_instructions + "\n    - search_sql_customer_by_name: Search for customers by name in the external SQL database."
+        instructions = base_instructions + "\n- SQL search tools enabled via GenAI Toolbox."
         logger.info("GenAI Toolbox (PostgreSQL) tool has been enabled.")
     else:
         instructions = base_instructions
@@ -620,13 +440,12 @@
     _dump_agent_state(kyc_agent, label="post-construct")
     return kyc_agent
 
-
 async def run_agent(agent: Agent, query: str, conversation_history: list):
     if agent is None:
         raise RuntimeError("run_agent() received agent=None")
     _dump_agent_state(agent, label="pre-run")
     result = await Runner.run(
-        agent, 
+        agent,
         conversation_history + [{"role": "user", "content": query}]
     )
     return result.final_output
@@ -634,10 +453,4 @@
 async def cleanup_agent():
     driver.close()
 
-# The CLI part is removed, and will be replaced by Streamlit integration.
-# async def main():
-#    ... (old CLI code) ...
-#
-# if __name__ == "__main__":
-#    ... (old CLI code) ... 
-        +# CLI removed; Streamlit will own execution.